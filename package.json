--- conflicted
+++ resolved
@@ -107,12 +107,8 @@
     "css-loader": "^0.23.1",
     "del": "^2.2.1",
     "devtron": "^1.2.1",
-<<<<<<< HEAD
     "electron-builder": "^5.14.2",
-    "electron-devtools-installer": "^2.0.0",
-=======
     "electron-devtools-installer": "^2.0.1",
->>>>>>> d4cc9212
     "electron-packager": "^7.3.0",
     "electron-prebuilt": "^1.2.8",
     "electron-rebuild": "^1.1.5",
